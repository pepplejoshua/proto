--- conflicted
+++ resolved
@@ -1,21 +1,7 @@
 use std::env;
 
-<<<<<<< HEAD
 use crate::compilation::pipeline::PipelineConfig;
 use compilation::pipeline::Workspace;
-=======
-use analysis_a::dependency_res::DependencyResolvr;
-use frontend::{
-    lexer::Lexer,
-    parser::Parser,
-    source::{SourceFile, SourceReporter},
-    token::Token,
-};
-use name_resolution::name_resolver::Resolver;
-use pir::ir::{PIRModule, PIRModulePass};
-
-// use crate::tools::pfmt::Pfmt;
->>>>>>> 663fe002
 
 mod analysis_a;
 mod compilation;
@@ -45,121 +31,6 @@
     - h | help: show this help message.
 ";
 
-<<<<<<< HEAD
-=======
-#[allow(dead_code)]
-#[derive(Clone, Copy)]
-enum Backend {
-    PIR, // will go to PVM
-    CPP, // will go to C++
-}
-
-#[allow(dead_code)]
-#[derive(Clone, Copy)]
-enum Stage {
-    Lexer,
-    Parser,
-    PfmtFile,
-    DependencyResolvr,
-    NameResolution,
-}
-
-#[allow(dead_code)]
-#[derive(Clone, Copy)]
-enum Command {
-    Compile,
-}
-
-#[allow(dead_code)]
-struct ProtoConfig {
-    cmd: Option<Command>,
-    backend: Backend,
-    target_file: String,
-    max_stage: Stage,
-    show_help: bool,
-    dbg_info: bool,
-}
-
-fn create_config(args: Vec<String>) -> ProtoConfig {
-    let mut args = args.iter().skip(1);
-
-    // make sure there is at least 1 more arg
-    if args.len() < 1 {
-        return ProtoConfig {
-            cmd: None,
-            backend: Backend::PIR,
-            target_file: "".to_string(),
-            max_stage: Stage::PfmtFile,
-            show_help: true,
-            dbg_info: false,
-        };
-    }
-
-    // expect one of:
-    // c which will accept a file name and configurations
-    let command = args.next().unwrap();
-    match command.as_str() {
-        "c" | "compile" => {
-            // make sure there is at least 1 more arg
-            // which is the file name
-            if args.len() < 1 {
-                return ProtoConfig {
-                    cmd: None,
-                    backend: Backend::PIR,
-                    target_file: "".to_string(),
-                    max_stage: Stage::PfmtFile,
-                    show_help: true,
-                    dbg_info: false,
-                };
-            }
-            let target_file = args.next().unwrap();
-            let mut backend = Backend::PIR;
-            let mut max_stage = Stage::PfmtFile;
-            let mut show_help = false;
-            let mut dbg_info = false;
-            for arg in args {
-                match arg.as_str() {
-                    "pir" => backend = Backend::PIR,
-                    "cpp" => backend = Backend::CPP,
-                    "lex" => max_stage = Stage::Lexer,
-                    "parse" => max_stage = Stage::Parser,
-                    "fmt" => max_stage = Stage::PfmtFile,
-                    "dep" => max_stage = Stage::DependencyResolvr,
-                    "name" => max_stage = Stage::NameResolution,
-                    "dbg" => dbg_info = true,
-                    "help" => show_help = true,
-                    _ => {}
-                }
-            }
-            ProtoConfig {
-                cmd: Some(Command::Compile),
-                backend,
-                target_file: target_file.to_string(),
-                max_stage,
-                show_help,
-                dbg_info,
-            }
-        }
-        "h" | "help" => ProtoConfig {
-            backend: Backend::PIR,
-            target_file: "".to_string(),
-            max_stage: Stage::PfmtFile,
-            show_help: true,
-            dbg_info: false,
-            cmd: None,
-        },
-        _ => ProtoConfig {
-            backend: Backend::PIR,
-            target_file: "".to_string(),
-            max_stage: Stage::PfmtFile,
-            show_help: true,
-            dbg_info: false,
-            cmd: None,
-        },
-    }
-}
-
->>>>>>> 663fe002
 fn show_help() {
     println!("{}", USAGE);
 }
@@ -176,84 +47,6 @@
         return;
     }
 
-<<<<<<< HEAD
     let mut workspace = Workspace::new(config);
     workspace.compile_workspace();
-=======
-    let fpath = config.target_file;
-    let cwd = env::current_dir().unwrap();
-    let path = format!("{}/{}", cwd.display(), fpath);
-    let path = fs::canonicalize(PathBuf::from(path)).unwrap();
-    let path = path.to_str().unwrap().to_string();
-
-    let src = SourceFile::new(path.clone());
-    let reporter = SourceReporter::new(src.clone());
-    let mut lexer = Lexer::new(src);
-
-    if let Stage::Lexer = config.max_stage {
-        loop {
-            let maybe_tok = lexer.next_token();
-            match maybe_tok {
-                Ok(tok) => {
-                    if let Token::Eof(_) = tok {
-                        break;
-                    }
-                }
-                Err(le) => reporter.report_lexer_error(&le),
-            }
-        }
-    }
-
-    let mut parser = Parser::new(lexer);
-    parser.parse();
-
-    if !parser.lexer_errors.is_empty() {
-        for le in parser.lexer_errors {
-            reporter.report_lexer_error(&le);
-        }
-    }
-
-    if config.dbg_info {
-        reporter.show_info("No errors during lexing.".to_string());
-    }
-
-    if !parser.parser_errors.is_empty() {
-        for pe in parser.parser_errors {
-            reporter.report_parser_error(pe);
-        }
-    }
-
-    if config.dbg_info {
-        reporter.show_info("No errors during parsing.".to_string());
-    }
-
-    let module = parser.compilation_module;
-    let mut ir_mod = PIRModule::new(module, path);
-
-    if let Stage::PfmtFile = config.max_stage {
-        // let mut pfmt = Pfmt::new(&mut ir_mod);
-        // let res = pfmt.process();
-        // match res {
-        //     Ok(msg) if config.dbg_info => reporter.show_info(msg),
-        //     Err(e) => reporter.show_error(e),
-        //     _ => {}
-        // }
-    }
-
-    if let Stage::DependencyResolvr = config.max_stage {
-        let mut dep_resolvr = DependencyResolvr::new(&mut ir_mod);
-        let res = dep_resolvr.process();
-        match res {
-            Ok(indices) => {
-                let _ = dep_resolvr.resolve(indices);
-            }
-            Err(_) => todo!(),
-        }
-    }
-
-    if let Stage::NameResolution = config.max_stage {
-        let mut name_resolver = Resolver::new(&ir_mod);
-        let _res = name_resolver.process();
-    }
->>>>>>> 663fe002
 }